from components.analysis import Runner

# ========================================================================================================

if __name__ == "__main__":

    aicon_types = {
        # ------ SANDBOX ------
        0: "Experimental",
        # ------ BEHAVIOR ------
        1: "Control",
        2: "Goal",
        3: "FovealVision",
        4: "Interconnection",
        5: "Estimator",
        # ---- ACTUAL SMCs ----
        6: "Divergence",
        7: "Visibility",
    }

<<<<<<< HEAD
    aicon_type = 4
=======
    aicon_type = 0
>>>>>>> 473884dc

    # --------------------- config ---------------------

    observation_noise = {
        "target_offset_angle":      0.01,
        "target_offset_angle_dot":  0.01,
        "target_visual_angle":      0.01,
        "target_visual_angle_dot":  0.01,
        "vel_frontal":              0.1,
        "vel_lateral":              0.1,
        "vel_rot":                  0.01
    }
    use_observation_noise = True

    observation_loss = {
        "target_offset_angle":      (3.0, 5.0),
        "target_offset_angle_dot":  (3.0, 5.0),
    }
    use_observation_loss = False

    env_config = {
        "vel_control":          True,
        "moving_target":        "false",        #"sine", "linear", "flight", "false"
        "sensor_angle_deg":     360,
        "num_obstacles":        0,
        "timestep":             0.05,
        "observation_noise":    observation_noise if use_observation_noise else {},
        "observation_loss":     observation_loss if use_observation_loss else {},
    }

    run_config = {
        "num_steps":        400,
        "initial_action":   [0.0, 0.0, 0.0],
        "seed":             10,
        "render":           True,
        "prints":           1,
        "step_by_step":     True,
    }

    # --------------------- run ---------------------

    runner = Runner(aicon_type=aicon_types[aicon_type], run_config=run_config, env_config=env_config)
    runner.run()<|MERGE_RESOLUTION|>--- conflicted
+++ resolved
@@ -18,11 +18,7 @@
         7: "Visibility",
     }
 
-<<<<<<< HEAD
-    aicon_type = 4
-=======
     aicon_type = 0
->>>>>>> 473884dc
 
     # --------------------- config ---------------------
 
